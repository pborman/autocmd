// The autocmd command is used to execute a command when some source file
// changes.  The source files can be specified as actual path names or using
// shell metacharacters (e.g., *.go).
//
// The typical usage is:
//
//	autocmd --clear '*.go' -- go test
//
<<<<<<< HEAD
=======
// The --edit flag is a special case use, essentially combining a text editor
// with autocmd.  This is useful by scripts that need to open an editor on a
// file and each time the file is written some command (such as publishing)
// should be executed.
//
// The --edit flag turns off verbose and clear and turns on silent and wait.
//
>>>>>>> bb9d3074
// Normally autocmd immediately executes the specified command.  The --wait
// option causes autocmd wait for the first change to the file before executing
// the command.
//
<<<<<<< HEAD
// The --go flag is a short cut to specify --clear and all .go files from the
// current directory on down.  The --go flag implies --, typical usage;
//
//	autocmd --go go test
=======
// Use --more to page the output through the more(1) command.
//
// When a command exits the real (elapsed), user, and system time are displayed.
// If --more is specified then the user and system times may also include
// time spent by the more process.
>>>>>>> bb9d3074
package main

import (
	"bytes"
	"fmt"
	"io"
	"os"
	"os/exec"
	"path/filepath"
	"sort"
	"strings"
<<<<<<< HEAD
=======
	"sync"
	"syscall"
>>>>>>> bb9d3074
	"time"

	"github.com/pborman/getopt/v2"
	"github.com/pborman/options"
)

var flags = struct {
	Git       bool          `getopt:"--git do not ignore .git directories exapnded by ..."`
	Go        bool          `getopt:"--go shorthand for '--clear ./.../*.go --'"`
	Verbose   bool          `getopt:"--verbose -v be verbose"`
	Quiet     bool          `getopt:"--silent -s be very very quiet"`
	Timeout   time.Duration `getopt:"--timeout=DUR -t set timeout for commands"`
	Clear     bool          `getopt:"--clear -c clear display before executing a command"`
	Wait      bool          `getopt:"--wait wait for first change"`
	Frequency time.Duration `getopt:"--frequency=DUR -f set time to delay between checks"`
}{
	Timeout:   time.Hour,
	Frequency: time.Second / 2,
}

// SameFile returns true if f1 and f2 appear to be the same file.
func SameFile(f1, f2 os.FileInfo) bool {
	// We assume that if a file changes modtime then the contents have
	// changed, even though they might not have.  A more complete check
	// would actually look at the contents if the files have the same
	// size but different mod times.  This would require keeping a hash
	// of every file we know about.
	return f1.Size() == f2.Size() && f1.ModTime() == f2.ModTime()
}

// Expand expands up to 1 occurrence of "..." in pattern and returns
// all the flies/directories that match the expansion.
func Expand(pattern string) []string {
	pattern = filepath.Clean(pattern)
	var pre, post string
	switch {
	case pattern == "...":
		post = "*"
	case strings.HasPrefix(pattern, ".../"):
		post = pattern[4:]
	case strings.HasSuffix(pattern, "/..."):
		pre = pattern[:len(pattern)-4]
		post = "*"
	default:
		x := strings.Index(pattern, "/.../")
		if x < 0 {
			return []string{pattern}
		}
		pre = pattern[:x]
		post = pattern[x+4:]
	}
	if pre == "" {
		pre = "."
	}
	var paths []string
	filepath.Walk(pre, func(path string, info os.FileInfo, err error) error {
		if !info.IsDir() {
			return nil
		}
		if !flags.Git && filepath.Base(path) == ".git" {
			return filepath.SkipDir
		}
		paths = append(paths, filepath.Join(path, post))
		return nil
	})
	return paths
}

// MultiBlob returns a map of pathnames to os.FileInfo that match one of the
// provided patterns.  Each pattern is first expanded by Expand and then
// filepath.Glob is applied to each expanded pattern.  An error is returned
// if filepath.Glob returns an error.
func MultiGlob(patterns []string) (map[string]os.FileInfo, error) {
	var matches []string
	for _, p := range patterns {
		for _, p := range Expand(p) {
			m, err := filepath.Glob(p)
			if err != nil {
				return nil, err
			}
			matches = append(matches, m...)
		}
	}
	sort.Strings(matches)
	f := make(map[string]os.FileInfo, len(matches))
	for _, path := range matches {
		if fi, err := os.Stat(path); err == nil {
			f[path] = fi
		}
	}
	return f, nil
}

<<<<<<< HEAD
var now = time.Now
=======
func Edit(path string, ch chan error) {
	cmd := exec.Command(flags.Editor, path)
	cmd.Stdin = os.Stdin
	cmd.Stdout = os.Stdout
	cmd.Stderr = os.Stderr
	ch <- cmd.Run()
}

func now() string {
	return time.Now().Format("2006-01-02 15:04:05 MST")
}
>>>>>>> bb9d3074

func main() {
	getopt.SetParameters("PATTERN [...] -- CMD [...]")
	patterns := options.RegisterAndParse(&flags)

	var command []string
	if flags.Go {
		flags.Clear = true
		command = patterns
		patterns = []string{".../*.go"}
	} else {
		for x, arg := range patterns {
			if arg == "--" {
				command = patterns[x+1:]
				patterns = patterns[:x]
			}
		}

		if len(command) == 0 || len(patterns) == 0 {
			getopt.PrintUsage(os.Stderr)
			os.Exit(1)
		}
	}
	var cmd *exec.Cmd

	var endTime time.Time
	finished := make(chan struct{})
	close(finished)

	printf := fmt.Printf
	if flags.Quiet {
		printf = func(f string, v ...interface{}) (int, error) { return 0, nil }
	}

	// Verbose functions.  They only have effect when flags.Versose is on.
	// The vprintf2 buffer is cleared before each pass.  If a pass finds
	// changes then the vprintf2 buffer is writen to the vprintf buffer.

	vprintf := func(f string, v ...interface{}) {}
	vprintf2 := func(f string, v ...interface{}) {}
	vflush := func() {} // write out the contents of the vprintf buffer
	vadd := func() {}   // append the vprintf2 buffer to the vprintf buffer
	vclear := func() {} // clear the vprintf2 buffer

	if flags.Verbose {
		var vbuf bytes.Buffer
		var vbuf2 bytes.Buffer
		vprintf = func(f string, v ...interface{}) {
			fmt.Fprintf(&vbuf, f, v...)
		}
		vprintf2 = func(f string, v ...interface{}) {
			fmt.Fprintf(&vbuf2, f, v...)
		}
		vclear = func() {
			vbuf2.Reset()
		}
		vadd = func() {
			io.Copy(&vbuf, &vbuf2)
		}
		vflush = func() {
			io.Copy(os.Stdout, &vbuf)
			vbuf.Reset()
		}
	}

	clear := func() {}
	if flags.Clear {
		clear = func() {
			os.Stdout.Write([]byte("\033[H\033[2J\033[3J"))
		}
	}

	seen := map[string]os.FileInfo{}
	for {
		// Collect all files currently matching our pattern
		files, err := MultiGlob(patterns)
		if err != nil {
			fmt.Fprintln(os.Stderr, err)
			os.Exit(1)
		}
		// Compare them with what we have seen before.
		// Anything left in Seen has been deleted.
		// Anything not in Seen is new.
		same := true
		vclear()
		for path, f1 := range files {
			// Skip directories
			if f1.IsDir() {
				delete(files, path)
				continue
			}
			f2, ok := seen[path]
			delete(seen, path)
			if !ok || !SameFile(f1, f2) {
				same = false
				if !flags.Verbose {
					// Once we have seen one difference
					// we can stop checking, unless we are
					// in verbose mode in which case we
					// have to keep checking.
					break
				}
				if ok {
					vprintf2("* %s\n", path)
				} else {
					vprintf2("+ %s\n", path)
				}
			} else {
				vprintf2("= %s\n", path)
			}
		}
		if len(seen) != 0 {
			if flags.Verbose {
				for path := range seen {
					vprintf2("- %s\n", path)
				}
			}
			same = false
		}
		seen = files

		if flags.Wait {
			// This is our first time around, start checking
			flags.Wait = false
			time.Sleep(flags.Frequency)
			continue
		}

		if same {
			select {
			case <-finished:
			default:
				// The previous command has not yet
				// finished, check if we should kill it.
				if now().Before(endTime) {
					break
				}

				printf("Killing runaway\n")
				cmd.Process.Kill()
			}
			time.Sleep(flags.Frequency)
			continue
		}
		vadd()
		clear()
		vflush()

		// A command might still be running.
		if cmd != nil && cmd.Process != nil {
			printf("%s Killing old command\n", now())
			cmd.Process.Kill()
			printf("%s Waiting for death...\n", now())
			cmd.Wait()
		}
<<<<<<< HEAD

		// At this point we assume the spawned processes have
		// completed.  We forget about them.

		printf("%s Starting %s\n", now(), command)

		cmd = exec.Command(command[0], command[1:]...)
		cmd.Stdout = os.Stdout
		cmd.Stderr = os.Stderr

		if err := cmd.Start(); err != nil {
=======
		var rusageStart, rusageEnd syscall.Rusage
		syscall.Getrusage(syscall.RUSAGE_CHILDREN, &rusageStart)
		startedRunning := time.Now()
		if err := acmd.Start(); err != nil {
>>>>>>> bb9d3074
			printf("%v\n", err)
			cmd = nil
			continue
		}
		endTime = now().Add(flags.Timeout)

		finished = make(chan struct{})
<<<<<<< HEAD
		go func(cmd *exec.Cmd, finished chan struct{}) {
			err := cmd.Wait()
			vprintf("command returns %v\n", err)
			if err != nil {
				printf("Command died with %v\n", err)
=======
		f := finished
		endTime = time.Now().Add(flags.Timeout)
		var wg sync.WaitGroup
		var cerr, merr error
		wg.Add(1)
		go func() {
			cerr = acmd.Wait()
			syscall.Getrusage(syscall.RUSAGE_CHILDREN, &rusageEnd)
			if mcmd != nil {
				acmd.Stdout.(io.WriteCloser).Close()
			}
			wg.Done()
		}()
		if mcmd != nil {
			wg.Add(1)
			go func() {
				merr = mcmd.Wait()
				wg.Done()
			}()
		}
		go func() {
			wg.Wait()
			user := time.Duration(rusageEnd.Utime.Nano() - rusageStart.Utime.Nano()).Round(time.Millisecond)
			sys := time.Duration(rusageEnd.Stime.Nano() - rusageStart.Stime.Nano()).Round(time.Millisecond)
			real := time.Now().Sub(startedRunning).Round(time.Millisecond)
			if cerr != nil {
				printf("Command died with %v ", cerr)
>>>>>>> bb9d3074
			} else {
				printf("Command exited ")
			}
<<<<<<< HEAD
			close(finished)
		}(cmd, finished)
=======
			fmt.Printf("(real: %v, user: %v, sys: %v)\n", real, user, sys)
			if merr != nil {
				printf("More died with %v\n", merr)
			}
			close(f)
		}()
>>>>>>> bb9d3074
	}
}<|MERGE_RESOLUTION|>--- conflicted
+++ resolved
@@ -6,32 +6,14 @@
 //
 //	autocmd --clear '*.go' -- go test
 //
-<<<<<<< HEAD
-=======
-// The --edit flag is a special case use, essentially combining a text editor
-// with autocmd.  This is useful by scripts that need to open an editor on a
-// file and each time the file is written some command (such as publishing)
-// should be executed.
-//
-// The --edit flag turns off verbose and clear and turns on silent and wait.
-//
->>>>>>> bb9d3074
 // Normally autocmd immediately executes the specified command.  The --wait
 // option causes autocmd wait for the first change to the file before executing
 // the command.
 //
-<<<<<<< HEAD
 // The --go flag is a short cut to specify --clear and all .go files from the
 // current directory on down.  The --go flag implies --, typical usage;
 //
 //	autocmd --go go test
-=======
-// Use --more to page the output through the more(1) command.
-//
-// When a command exits the real (elapsed), user, and system time are displayed.
-// If --more is specified then the user and system times may also include
-// time spent by the more process.
->>>>>>> bb9d3074
 package main
 
 import (
@@ -43,11 +25,6 @@
 	"path/filepath"
 	"sort"
 	"strings"
-<<<<<<< HEAD
-=======
-	"sync"
-	"syscall"
->>>>>>> bb9d3074
 	"time"
 
 	"github.com/pborman/getopt/v2"
@@ -141,21 +118,7 @@
 	return f, nil
 }
 
-<<<<<<< HEAD
 var now = time.Now
-=======
-func Edit(path string, ch chan error) {
-	cmd := exec.Command(flags.Editor, path)
-	cmd.Stdin = os.Stdin
-	cmd.Stdout = os.Stdout
-	cmd.Stderr = os.Stderr
-	ch <- cmd.Run()
-}
-
-func now() string {
-	return time.Now().Format("2006-01-02 15:04:05 MST")
-}
->>>>>>> bb9d3074
 
 func main() {
 	getopt.SetParameters("PATTERN [...] -- CMD [...]")
@@ -311,7 +274,6 @@
 			printf("%s Waiting for death...\n", now())
 			cmd.Wait()
 		}
-<<<<<<< HEAD
 
 		// At this point we assume the spawned processes have
 		// completed.  We forget about them.
@@ -323,12 +285,6 @@
 		cmd.Stderr = os.Stderr
 
 		if err := cmd.Start(); err != nil {
-=======
-		var rusageStart, rusageEnd syscall.Rusage
-		syscall.Getrusage(syscall.RUSAGE_CHILDREN, &rusageStart)
-		startedRunning := time.Now()
-		if err := acmd.Start(); err != nil {
->>>>>>> bb9d3074
 			printf("%v\n", err)
 			cmd = nil
 			continue
@@ -336,54 +292,15 @@
 		endTime = now().Add(flags.Timeout)
 
 		finished = make(chan struct{})
-<<<<<<< HEAD
 		go func(cmd *exec.Cmd, finished chan struct{}) {
 			err := cmd.Wait()
 			vprintf("command returns %v\n", err)
 			if err != nil {
 				printf("Command died with %v\n", err)
-=======
-		f := finished
-		endTime = time.Now().Add(flags.Timeout)
-		var wg sync.WaitGroup
-		var cerr, merr error
-		wg.Add(1)
-		go func() {
-			cerr = acmd.Wait()
-			syscall.Getrusage(syscall.RUSAGE_CHILDREN, &rusageEnd)
-			if mcmd != nil {
-				acmd.Stdout.(io.WriteCloser).Close()
-			}
-			wg.Done()
-		}()
-		if mcmd != nil {
-			wg.Add(1)
-			go func() {
-				merr = mcmd.Wait()
-				wg.Done()
-			}()
-		}
-		go func() {
-			wg.Wait()
-			user := time.Duration(rusageEnd.Utime.Nano() - rusageStart.Utime.Nano()).Round(time.Millisecond)
-			sys := time.Duration(rusageEnd.Stime.Nano() - rusageStart.Stime.Nano()).Round(time.Millisecond)
-			real := time.Now().Sub(startedRunning).Round(time.Millisecond)
-			if cerr != nil {
-				printf("Command died with %v ", cerr)
->>>>>>> bb9d3074
 			} else {
 				printf("Command exited ")
 			}
-<<<<<<< HEAD
 			close(finished)
 		}(cmd, finished)
-=======
-			fmt.Printf("(real: %v, user: %v, sys: %v)\n", real, user, sys)
-			if merr != nil {
-				printf("More died with %v\n", merr)
-			}
-			close(f)
-		}()
->>>>>>> bb9d3074
 	}
 }